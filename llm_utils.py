--- conflicted
+++ resolved
@@ -1,17 +1,12 @@
-<<<<<<< HEAD
-from config import OLLAMA_BASE_URL, OPENROUTER_BASE_URL, OPENROUTER_API_KEY
-from typing import Callable, Optional
-=======
-from config import OLLAMA_BASE_URL
-from typing import Callable, Optional, List
 import requests
 from urllib.parse import urljoin
->>>>>>> 008c5ef2
 from langchain_openai import ChatOpenAI
 from langchain_ollama import ChatOllama
+from typing import Callable, Optional, List
 from langchain_anthropic import ChatAnthropic
 from langchain_google_genai import ChatGoogleGenerativeAI
 from langchain_core.callbacks.base import BaseCallbackHandler
+from config import OLLAMA_BASE_URL, OPENROUTER_BASE_URL, OPENROUTER_API_KEY
 
 
 class BufferedStreamingHandler(BaseCallbackHandler):
@@ -115,15 +110,6 @@
     #     'class': ChatOllama,
     #     'constructor_params': {'model': 'mistral:7b', 'base_url': OLLAMA_BASE_URL}
     # },
-<<<<<<< HEAD
-    # Example: Using OpenRouter with ChatOpenAI
-}
-
-# Export list of available models for UI
-def get_available_models():
-    """Returns a list of all available model names from the config map."""
-    return list(_llm_config_map.keys())
-=======
     # 'gpt3.5': {
     #      'class': ChatOpenAI,
     #      'constructor_params': {'model_name': 'gpt-3.5-turbo', 'base_url': OLLAMA_BASE_URL}
@@ -202,5 +188,4 @@
                 "constructor_params": {"model": ollama_model, "base_url": OLLAMA_BASE_URL},
             }
 
-    return None
->>>>>>> 008c5ef2
+    return None